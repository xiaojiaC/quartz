--- conflicted
+++ resolved
@@ -29,11 +29,8 @@
 import org.quartz.simpl.CascadingClassLoadHelper;
 import org.quartz.simpl.SimpleThreadPool;
 import org.quartz.spi.ClassLoadHelper;
-<<<<<<< HEAD
 import org.quartz.utils.DBConnectionManager;
-=======
 import org.xml.sax.SAXParseException;
->>>>>>> a1395ba1
 
 /**
  * Unit test for XMLSchedulingDataProcessor.
@@ -313,7 +310,6 @@
             JdbcQuartzTestUtilities.destroyDatabase(DB_NAME);
         }
     }
-<<<<<<< HEAD
 
 
     public void testOverwriteJobClassNotFound() throws Exception {
@@ -359,62 +355,32 @@
             scheduler.shutdown(false);
             JdbcQuartzTestUtilities.destroyDatabase(DB_NAME);
         }
-=======
-  }
-  
-  public void testXmlParserConfiguration() throws Exception {
-    Scheduler scheduler = null;
-    try {
-      StdSchedulerFactory factory = new StdSchedulerFactory("org/quartz/xml/quartz-test.properties");
-      scheduler = factory.getScheduler();
-      ClassLoadHelper clhelper = new CascadingClassLoadHelper();
-      clhelper.initialize();
-      XMLSchedulingDataProcessor processor = new XMLSchedulingDataProcessor(clhelper);
-      processor.processFileAndScheduleJobs("org/quartz/xml/bad-job-config.xml", scheduler);
-
-
-      final JobKey jobKey = scheduler.getJobKeys(GroupMatcher.jobGroupEquals("native")).iterator().next();
-      final JobDetail jobDetail = scheduler.getJobDetail(jobKey);
-      final String description = jobDetail.getDescription();
-
-
-      fail("Expected parser configuration to block DOCTYPE. The following was injected into the job description field: " + description);
-    } catch (SAXParseException e) {
-      assertTrue(e.getMessage().contains("DOCTYPE is disallowed"));
-    } finally {
-      if (scheduler != null)
-        scheduler.shutdown();
     }
-  }
-
-  /** QTZ-187 */
-  public void testDirectivesNoOverwriteWithIgnoreDups() throws Exception {
-    Scheduler scheduler = null;
-    try {
-      StdSchedulerFactory factory = new StdSchedulerFactory("org/quartz/xml/quartz-test.properties");
-      scheduler = factory.getScheduler();
-      
-      // Setup existing job with same names as in xml data.
-      JobDetail job = newJob(MyJob.class).withIdentity("job1").build();
-      Trigger trigger = newTrigger().withIdentity("job1").withSchedule(repeatHourlyForever()).build();
-      scheduler.scheduleJob(job, trigger);
-      
-      job = newJob(MyJob.class).withIdentity("job2").build();
-      trigger = newTrigger().withIdentity("job2").withSchedule(repeatHourlyForever()).build();
-      scheduler.scheduleJob(job, trigger);
-      
-      // Now load the xml data with directives: overwrite-existing-data=false, ignore-duplicates=true
-      ClassLoadHelper clhelper = new CascadingClassLoadHelper();
-      clhelper.initialize();
-      XMLSchedulingDataProcessor processor = new XMLSchedulingDataProcessor(clhelper);
-      processor.processFileAndScheduleJobs("org/quartz/xml/directives_no-overwrite_ignoredups.xml", scheduler);
-      assertEquals(2, scheduler.getJobKeys(GroupMatcher.jobGroupEquals("DEFAULT")).size());
-      assertEquals(2, scheduler.getTriggerKeys(GroupMatcher.triggerGroupEquals("DEFAULT")).size());
-    } finally {
-      if (scheduler != null)
-        scheduler.shutdown();
->>>>>>> a1395ba1
-    }
+
+	public void testXmlParserConfiguration() throws Exception {
+		Scheduler scheduler = null;
+		try {
+			StdSchedulerFactory factory = new StdSchedulerFactory("org/quartz/xml/quartz-test.properties");
+			scheduler = factory.getScheduler();
+			ClassLoadHelper clhelper = new CascadingClassLoadHelper();
+			clhelper.initialize();
+			XMLSchedulingDataProcessor processor = new XMLSchedulingDataProcessor(clhelper);
+			processor.processFileAndScheduleJobs("org/quartz/xml/bad-job-config.xml", scheduler);
+
+
+			final JobKey jobKey = scheduler.getJobKeys(GroupMatcher.jobGroupEquals("native")).iterator().next();
+			final JobDetail jobDetail = scheduler.getJobDetail(jobKey);
+			final String description = jobDetail.getDescription();
+
+
+			fail("Expected parser configuration to block DOCTYPE. The following was injected into the job description field: " + description);
+		} catch (SAXParseException e) {
+			assertTrue(e.getMessage().contains("DOCTYPE is disallowed"));
+		} finally {
+			if (scheduler != null)
+				scheduler.shutdown();
+		}
+	}
 
     private void modifyStoredJobClassName() throws Exception {
         String DB_NAME = "XmlDeleteNonExistsJobTestDatasase";
