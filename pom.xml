--- conflicted
+++ resolved
@@ -68,16 +68,10 @@
     <skipDeploy>false</skipDeploy>
     <skipJavadoc>false</skipJavadoc>
     <skipCheckstyle>false</skipCheckstyle>
-<<<<<<< HEAD
     
     <slf4j.version>1.7.7</slf4j.version>
-    <c3p0.version>0.9.5.3</c3p0.version>
+    <c3p0.version>0.9.5.4</c3p0.version>
     <hikaricp.version>2.4.13</hikaricp.version>
-=======
-
-    <slf4j.version>1.6.1</slf4j.version>
-    <c3p0.version>0.9.5.4</c3p0.version>
->>>>>>> 6e30d824
     <log4j.version>1.2.16</log4j.version>
     <gmaven-plugin.version>1.4</gmaven-plugin.version>
     <checkstyle-suppressions-file>${user.dir}/checkstyle/src/main/resources/suppressions.xml</checkstyle-suppressions-file>
